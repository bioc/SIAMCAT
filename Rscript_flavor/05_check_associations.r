###
# SIAMCAT -  Statistical Inference of Associations between Microbial Communities And host phenoTypes
# RScript flavor
#
# written by Georg Zeller
# with additions by Nicolai Karcher and Konrad Zych
# EMBL Heidelberg 2012-2017
#
# version 0.2.0
# file last updated: 13.06.2017
# GNU GPL 3.0
###

suppressMessages(library('optparse'))
suppressMessages(library('SIAMCAT'))

# define arguments
option_list <- list(
  make_option(c('-s', '--srcdir'), type='character',                   help='Source directory of this and other utility scripts'),
  make_option('--label_in',        type='character',                   help='Input file containing labels'),
  make_option('--feat_in',         type='character',                   help='Input file containing features'),
  make_option('--plot',            type='character',                   help='Output pdf file which will contain resulting plots'),
  make_option('--col_scheme',      type='character', default='RdYlBu', help='Color scheme'),
  make_option('--alpha',           type='double',    default=0.05,     help='Significance level: only features with p-values < alpha will be reported'),
  make_option('--min_fc',          type='double',    default=0,        help='Fold-change cutoff: only features with absolute log-10 fold change > min_fc will be reported'),
  make_option('--mult_test',       type='character', default='fdr',    help='Method to correct for multiple testing (one of \"fdr\", \"holm\", \"bonferroni\", \"BY\", or \"none\")'),
  make_option('--detect_limit',    type='double',    default=10^-8,    help='Lower detection limit for feature values (for log-transform and plots)'),
  make_option('--max_show',        type='integer',   default=50,       help='Maximum number of significant features to be shown in result plots'),
  make_option('--plot_type',       type='character', default='bean',   help = 'One of \"quantile.box\", \"box\", \"bean\", \"quantile.rect\"')
)

# parse arguments
opt          <- parse_args(OptionParser(option_list=option_list))
cat("=== 05_association_check.r\n")
cat("=== Paramaters of the run:\n\n")
cat('srcdir       =', opt$srcdir, '\n')
cat('label_in     =', opt$label_in, '\n')
cat('feat_in      =', opt$feat_in, '\n')
cat('plot         =', opt$plot, '\n')
cat('col_scheme   =', opt$col_scheme, '\n')
cat('alpha        =', opt$alpha, '\n')
cat('min_fc       =', opt$min_fc, '\n')
cat('mult_test    =', opt$mult_test, '\n')
cat('detect_limit =', opt$detect_limit, '\n')
cat('max_show     =', opt$max_show, '\n')
cat('plot_type    =', opt$plot_type, '\n')
cat('\n')

### If variable source.dir does not end with "/", append "/" to end of source.dir
source.dir <- appendDirName(opt$srcdir)
start.time <- proc.time()[1]

feat  <- read.features(opt$feat_in)
label <- read.labels(opt$label_in, feat)
<<<<<<< HEAD
check.associations(feat = feat, label = label, fn.plot = opt$plot, color.scheme = opt$col_scheme, alpha = opt$alpha, 
=======
check.associations(feat = feat, label = label, fn.plot = opt$plot, color.scheme = opt$col_scheme, alpha = opt$alpha,
>>>>>>> a792050f
                   mult.corr = opt$mult_test, detect.lim = opt$detect_limit, max.show = opt$max_show,
                   plot.type = opt$plot_type)


cat('\nSuccessfully analyzed statistically significant associations between individual features and labels in ', proc.time()[1] - start.time, ' seconds\n', sep='')<|MERGE_RESOLUTION|>--- conflicted
+++ resolved
@@ -52,11 +52,8 @@
 
 feat  <- read.features(opt$feat_in)
 label <- read.labels(opt$label_in, feat)
-<<<<<<< HEAD
+
 check.associations(feat = feat, label = label, fn.plot = opt$plot, color.scheme = opt$col_scheme, alpha = opt$alpha, 
-=======
-check.associations(feat = feat, label = label, fn.plot = opt$plot, color.scheme = opt$col_scheme, alpha = opt$alpha,
->>>>>>> a792050f
                    mult.corr = opt$mult_test, detect.lim = opt$detect_limit, max.show = opt$max_show,
                    plot.type = opt$plot_type)
 
