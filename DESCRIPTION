Package: SIAMCAT
Type: Package
Title: Statistical Inference of Associations between Microbial
    Communities And host phenoTypes
<<<<<<< HEAD
Version: 2.1.3
=======
Version: 2.3.0
>>>>>>> 0a2e3b83
Authors@R: c(person("Konrad", "Zych", role = c("aut"),
                email = "konrad.zych@embl.de",
                comment = c(ORCID = "0000-0001-7426-0516")),
            person("Jakob", "Wirbel", role = c("aut", "cre"),
                email = "jakob.wirbel@embl.de",
                comment = c(ORCID = "0000-0002-4073-3562")),
            person("Georg", "Zeller", role = c("aut"),
                email = "zeller@embl.de",
                comment = c(ORCID = "0000-0003-1429-7485")),
            person("Morgan", "Essex",
                email = "morgan.essex@embl.de", role = c("ctb")),
            person("Nicolai", "Karcher", role = c("ctb")),
            person("Kersten", "Breuer", role = c("ctb")))
Description: Pipeline for Statistical Inference of Associations between
    Microbial Communities And host phenoTypes (SIAMCAT). A primary goal
    of analyzing microbiome data is to determine changes in community
    composition that are associated with environmental factors. In particular,
    linking human microbiome composition to host phenotypes such as diseases
    has become an area of intense research. For this, robust statistical
    modeling and biomarker extraction toolkits are crucially needed. SIAMCAT
    provides a full pipeline supporting data preprocessing, statistical
    association testing, statistical modeling (LASSO logistic regression)
    including tools for evaluation and interpretation of these models (such as
    cross validation, parameter selection, ROC analysis and diagnostic
    model plots).
Depends:
    R (>= 3.6.0),
    mlr3,
    phyloseq
Imports:
    beanplot,
    glmnet,
    graphics,
    grDevices,
    grid,
    gridBase,
    gridExtra,
    LiblineaR,
    matrixStats,
    methods,
    pROC,
    PRROC,
    RColorBrewer,
    scales,
    stats,
    stringr,
    utils,
    infotheo,
    progress,
    corrplot,
    lmerTest,
    mlr3learners,
    mlr3tuning,
    paradox,
    lgr
License: GPL-3
LazyData: true
Encoding: UTF-8
RoxygenNote: 7.2.2
biocViews: ImmunoOncology, Metagenomics, Classification, Microbiome,
    Sequencing, Preprocessing, Clustering, FeatureExtraction,
    GeneticVariability, MultipleComparison,Regression
Suggests:
    BiocStyle,
    optparse,
    testthat,
    knitr,
    rmarkdown,
    tidyverse,
    ggpubr
VignetteBuilder: knitr<|MERGE_RESOLUTION|>--- conflicted
+++ resolved
@@ -2,11 +2,7 @@
 Type: Package
 Title: Statistical Inference of Associations between Microbial
     Communities And host phenoTypes
-<<<<<<< HEAD
-Version: 2.1.3
-=======
 Version: 2.3.0
->>>>>>> 0a2e3b83
 Authors@R: c(person("Konrad", "Zych", role = c("aut"),
                 email = "konrad.zych@embl.de",
                 comment = c(ORCID = "0000-0001-7426-0516")),
