--- conflicted
+++ resolved
@@ -2,13 +2,8 @@
 Type: Package
 Title: Statistical Inference of Associations between Microbial
     Communities And host phenoTypes
-<<<<<<< HEAD
-Version: 1.7.0
-Authors@R: c(person("Konrad", "Zych", role = c("aut", "cre"),
-=======
 Version: 1.9.0
 Authors@R: c(person("Konrad", "Zych", role = c("aut"),
->>>>>>> fe388495
                 email = "konrad.zych@embl.de",
                 comment = c(ORCID = "0000-0001-7426-0516")),
             person("Jakob", "Wirbel", role = c("aut", "cre"),
@@ -62,8 +57,8 @@
 License: GPL-3
 LazyData: true
 RoxygenNote: 6.1.1
-biocViews: ImmunoOncology, Metagenomics, Classification, Microbiome, 
-    Sequencing, Preprocessing, Clustering, FeatureExtraction, 
+biocViews: ImmunoOncology, Metagenomics, Classification, Microbiome,
+    Sequencing, Preprocessing, Clustering, FeatureExtraction,
     GeneticVariability, MultipleComparison,Regression
 Suggests:
     BiocStyle,
