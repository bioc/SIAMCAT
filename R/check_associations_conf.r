--- conflicted
+++ resolved
@@ -1,144 +1,3 @@
-<<<<<<< HEAD
-check.associations.conf <- function(siamcat, fn.plot, color.scheme = "RdYlBu", alpha = 0.05, mult.corr = "fdr", sort.by = "fc", 
-    probs.fc = seq(0.1, 0.9, 0.05), detect.lim = NULL, pr.cutoff = 10^-6, max.show = 50, plot.type = "quantile.box", 
-    panels = c("fc", "auroc"), verbose = 2) {
-    
-    meta.mat <- as.matrix(siamcat@phyloseq@sam_data, nrow = nrow(siamcat@phyloseq@sam_data, ncol = ncol(siamcat@phyloseq@sam_data)))
-    feat <- matrix(siamcat@phyloseq@otu_table, nrow = nrow(siamcat@phyloseq@otu_table), ncol = ncol(siamcat@phyloseq@otu_table), 
-        dimnames = list(rownames(siamcat@phyloseq@otu_table), colnames(siamcat@phyloseq@otu_table)))
-    col <- check.color.scheme(color.scheme, siamcat@label)
-    
-    
-    if (verbose > 2) 
-        cat("+++ analysing features\n")
-    result.list <- marker.analysis.with.metadata(feat = feat, label = siamcat@label, meta = meta.mat, detect.lim = detect.lim, 
-        colors = col, pr.cutoff = pr.cutoff, mult.corr = mult.corr, alpha = alpha, max.show = max.show, sort.by = sort.by, 
-        probs.fc = probs.fc, verbose = verbose)
-}
-
-
-### performs pairwise association tests while blocking for metadata; additionally performs other differential
-### abundance methods from standard association testing module
-marker.analysis.with.metadata <- function(feat, label, meta, detect.lim, colors, pr.cutoff, mult.corr, alpha, max.show, 
-    sort.by, probs.fc, verbose) {
-    
-    if (verbose > 1) 
-        cat("+ starting marker analysis with metadata\n")
-    s.time <- proc.time()[3]
-    meta.colnames <- colnames(meta)
-    
-    # define set of matrices that have the indeces and 'description' of all positively and negatively labeled training
-    # examples.
-    p.val.mat <- matrix(NA, nrow = nrow(feat), ncol = length(meta.colnames) + 1, dimnames = list(row.names(feat), c(meta.colnames, 
-        "no block")))
-    p.adj <- matrix(NA, nrow = nrow(feat), ncol = length(meta.colnames) + 1, dimnames = list(row.names(feat), c(meta.colnames, 
-        "no block")))
-    fc <- matrix(NA, nrow = nrow(feat), ncol = length(meta.colnames), dimnames = list(row.names(feat), meta.colnames))
-    pr.shift <- matrix(NA, nrow = nrow(feat), ncol = length(meta.colnames), dimnames = list(row.names(feat), meta.colnames))
-    aucs <- vector("list", nrow(feat))
-    
-    if (verbose > 1) 
-        cat("+++ calculating effect size for each feature.\n")
-    if (verbose) 
-        pb = txtProgressBar(max = nrow(feat), style = 3)
-    
-    # loop over features
-    for (f in 1:nrow(feat)) {
-        
-        # loop over metadata columns
-        for (c in meta.colnames) {
-            meta.curr <- meta[, c]
-            continuous <- FALSE
-            
-            # split continuous metadata - matrix
-            if (length(unique(meta.curr[!is.na(meta.curr)])) > 5) {
-                continuous <- TRUE
-                quartiles <- quantile(meta.curr, probs = seq(0, 1, 0.25), na.rm = TRUE)
-                meta.curr.disc <- cut(meta.curr, breaks = quartiles, labels = 1:4, include.lowest = TRUE)
-            }
-            
-            # set up blocking variable
-            if (continuous == TRUE) {
-                block <- as.factor(meta.curr.disc)
-            } else {
-                block <- as.factor(meta.curr)
-            }
-            
-            # keep track of NA values to exclude later
-            na.samples <- vector("character")
-            for (n in 1:length(block)) {
-                if (is.na(block[n])) {
-                  na.samples <- c(na.samples, rownames(meta.curr[n]))
-                }
-            }
-            block <- block[!names(label@label) %in% na.samples]
-            
-            # wilcoxon test blocking for this metadata category
-            d <- data.frame(y = feat[f, which(!names(label@label) %in% na.samples)], x = as.factor(label@label[!(names(label@label) %in% 
-                na.samples)]), block, row.names = names(label@label[!(names(label@label) %in% na.samples)]))
-            p.val.mat[f, c] <- pvalue(wilcox_test(y ~ x | block, data = d))
-        }
-        
-        # redefine x & y for unstratified differential abundance methods
-        x <- feat[f, label@p.idx]  #cases
-        y <- feat[f, label@n.idx]  #controls
-        
-        # wilcoxon
-        p.val.mat[f, "no block"] <- wilcox.test(y, x, exact = FALSE)$p.value
-        
-        # AUC temp <- roc(predictor=feat[f,], response=siamcat@label@label, ci=TRUE, direction='<')
-        temp <- roc(controls = y, cases = x, direction = "<", ci = TRUE, auc = TRUE)
-        aucs[[f]] <- c(temp$ci)
-        
-        # Prevalence-shift
-        temp.n <- sum(y >= pr.cutoff)/length(y)
-        temp.p <- sum(x >= pr.cutoff)/length(x)
-        pr.shift[f] <- temp.p - temp.n
-        
-        # FC
-        q.p <- quantile(log10(x + detect.lim), probs.fc)
-        q.n <- quantile(log10(y + detect.lim), probs.fc)
-        fc[f] <- sum(q.p - q.n)/length(q.p)
-        if (verbose) 
-            setTxtProgressBar(pb, (pb$getVal() + 1))
-    }
-    if (verbose > 1) 
-        cat("+++ finished looping over features\n")
-    
-    # apply multi-hypothesis testing correction
-    if (!tolower(mult.corr) %in% c("none", "bonferroni", "holm", "fdr", "bhy")) {
-        stop("! Unknown multiple testing correction method:', mult.corr,' Stopping!\n  Must of one of c('none','bonferroni', 'holm','fdr','bhy')")
-    }
-    if (mult.corr == "none") {
-        warning("WARNING: No multiple hypothesis testing performed.")
-        p.adj <- p.val.mat
-    } else {
-        if (verbose > 1) 
-            cat("+++ correcting for multiple testing\n")
-        for (c in colnames(p.val.mat)) {
-            p.adj[, c] <- p.adjust(p.val.mat[, c], method = tolower(mult.corr))
-        }
-    }
-    
-    if (verbose > 1) 
-        cat("+++ found", sum(p.adj[, "no block"] < alpha, na.rm = TRUE), "significant associations at a significance level <", 
-            alpha, "\n")
-    
-    # order species according to unstratified pvalues for fc, aucs, pr.shift...
-    idx <- which(p.adj[, "no block"] < alpha)
-    
-    if (length(idx) == 0) {
-        stop("No significant associations found. Stopping.\n")
-    }
-    
-    idx <- idx[order(p.adj[idx, "no block"], decreasing = TRUE)]
-    
-    e.time <- proc.time()[3]
-    if (verbose > 1) 
-        cat("+ finished analysing markers in", e.time - s.time, "s\n")
-    return(list(p.val = p.val.mat[idx, ], fc = fc[idx], aucs = aucs[idx], pr.shift = pr.shift[idx], p.adj = p.adj[idx, 
-        ]))
-=======
 check.associations.conf <- function(siamcat, fn.plot, color.scheme="RdYlBu",
                                     alpha=0.05, mult.corr="fdr", sort.by="fc", probs.fc=seq(.1, .9, .05),
                                     detect.lim=NULL, pr.cutoff=10^-6, max.show=50,
@@ -255,110 +114,10 @@
                  "aucs"=aucs[idx],
                  "pr.shift"=pr.shift[idx],
                  "p.adj"=p.adj[idx,]))
->>>>>>> 189e344b
 }
 
 
 ### anova on ranks for each feature to partition variance between label and metadata
-<<<<<<< HEAD
-feature.wise.anova.with.metadata <- function(feat, label, meta, colors, pr.cutoff, alpha, sort.by, verbose) {
-    
-    anova.heatmap <- matrix(NA, nrow = nrow(feat), ncol = length(meta.colnames) + 1, dimnames = list(row.names(feat), 
-        c("disease status", meta.colnames)))
-    
-    # total sum of squares
-    ss.total <- data.frame(cbind(apply(feat, 1, FUN = function(x) {
-        rank.x <- rank(x)/length(x)
-        return(sum((rank.x - mean(rank.x))^2)/length(rank.x))
-    })))
-    
-    # label sum of squares - add this in with other groups later!
-    ss.label <- data.frame(cbind(apply(feat, 1, FUN = function(x, label) {
-        rank.p <- rank(x[label@p.idx])/length(label@p.idx)
-        rank.n <- rank(x[label@n.idx])/length(label@n.idx)
-        return(sum(sum((rank.p - mean(rank.p))^2), sum((rank.n - mean(rank.n))^2))/length(c(label@p.idx, label@n.idx)))
-    }, label = label)))
-    
-    # metadata sum of squares - fix this
-    if (verbose) 
-        pb = txtProgressBar(max = nrow(feat), style = 3)
-    ss.groups <- data.frame(cbind(apply(feat, 1, FUN = function(x, meta, label) {
-        group.means <- list()
-        
-        for (c in unique(colnames(meta))) {
-            if (length(unique(meta[, c][!is.na(meta[, c])])) > 5) {
-                quartiles <- quantile(meta[, c], probs = seq(0, 1, 0.25), na.rm = TRUE)
-                meta.disc <- cut(meta[, c], breaks = quartiles, labels = 1:4, include.lowest = TRUE)
-            } else {
-                meta.disc <- as.factor(meta[, c])
-            }
-            for (m in meta.disc) {
-                if (is.na(m)) {
-                  next
-                } else {
-                  idx.m <- which(meta.disc == m)
-                  rank.m <- rank(x[idx.m])/length(idx.m)
-                  index <- paste(c, m)
-                  group.means[[index]] <- mean(rank.m)
-                }
-            }
-        }
-        
-        # need to do this for each metadata category... not all at once to be continued
-        
-        # rank.p <- rank(x[label@p.idx])/length(label@p.idx) rank.n <- rank(x[label@n.idx])/length(label@n.idx)
-        # group.means[['cases']] <- mean(rank.p) group.means[['controls']] <- mean(rank.n)
-        grand.mean <- mean(rank(x)/length(x))
-        if (verbose) 
-            setTxtProgressBar(pb, (pb$getVal() + 1))
-        squares <- lapply(group.means, FUN = function(y, grand.mean) {
-            (y - grand.mean)^2
-        }, grand.mean = grand.mean)
-        return(do.call(sum, squares)/length(squares))
-    }, meta = meta, label = label)))
-    
-    
-}
-
-check.color.scheme <- function(color.scheme, label, meta.studies = NULL, verbose = 1) {
-    if (verbose > 2) 
-        cat("+ starting check.color.scheme\n")
-    n.classes = ifelse(label@info$type == "BINARY", 2, length(unique(label@label)))
-    
-    if (length(color.scheme) == 1 && class(color.scheme) == "character") {
-        if (n.classes == 2) {
-            # if color scheme and binary label, make colors as before
-            if (!color.scheme %in% row.names(brewer.pal.info)) {
-                warning("Not a valid RColorBrewer palette name, defaulting to RdBu.\nSee brewer.pal.info for more information about RColorBrewer palettes.")
-                color.scheme <- "RdYlBu"
-            }
-            colors <- rev(colorRampPalette(brewer.pal(brewer.pal.info[color.scheme, "maxcolors"], color.scheme))(2))
-        } else {
-            # if color scheme and multiclass label, make colors either directly out of the palette (if n.classes smaller than
-            # maxcolors) or like before
-            if (!color.scheme %in% row.names(brewer.pal.info)) {
-                warning("Not a valid RColorBrewer palette name, defaulting to Set3.\n  See brewer.pal.info for more information about RColorBrewer palettes.")
-                color.scheme <- "Set3"
-            }
-            # if color scheme and multiclass label, check that the palette is not divergent or sequential, but qualitative.
-            # Only issue warning.
-            if (brewer.pal.info[color.scheme, "category"] != "qual") {
-                warning("Using a divergent or sequential color palette for multiclass data.")
-            }
-            if (n.classes <= brewer.pal.info[color.scheme, "maxcolors"]) {
-                colors <- brewer.pal(n.classes, color.scheme)
-            } else {
-                warning("The data contains more classes than the color.palette provides.")
-                colors <- rev(colorRampPalette(brewer.pal(brewer.pal.info[color.scheme, "maxcolors"], color.scheme))(n.classes))
-            }
-        }
-    } else if (length(color.scheme == n.classes) && all(is.color(color.scheme))) {
-        # if colors, check that all strings are real colors and check that the same length as n classes convert color names
-        # to hex representation
-        colors <- sapply(color.scheme, FUN = function(x) {
-            rgb(t(col2rgb(x)), maxColorValue = 255)
-        }, USE.NAMES = FALSE)
-=======
 feature.wise.anova.with.metadata <- function(feat, label, meta, pr.cutoff, marker.results, verbose) {
   
   # total sum of squares - 1 value per feature
@@ -445,7 +204,6 @@
         color.scheme <- 'RdYlBu'
       }
       colors <- rev(colorRampPalette(brewer.pal(brewer.pal.info[color.scheme,'maxcolors'], color.scheme))(2))
->>>>>>> 189e344b
     } else {
         stop("Supplied colors do not match the number of classes or are no valid colors")
     }
