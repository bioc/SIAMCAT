--- conflicted
+++ resolved
@@ -1,5 +1,7 @@
-### SIAMCAT - Statistical Inference of Associations between Microbial Communities And host phenoTypes R flavor EMBL
-### Heidelberg 2012-2018 GNU GPL 3.0
+#!/usr/bin/Rscript
+### SIAMCAT - Statistical Inference of Associations between Microbial
+### Communities And host phenoTypes
+### EMBL Heidelberg 2012-2018 GNU GPL 3.0
 
 #' @title Check for potential confounders in the metadata
 #' @description This function checks for associations between class labels and
@@ -45,153 +47,6 @@
         smlr <- siamcat@label@n.idx
         bp.labs <- c(siamcat@label@p.lab, siamcat@label@n.lab)
     } else {
-<<<<<<< HEAD
-        lgr <- siamcat@label@n.idx
-        smlr <- siamcat@label@p.idx
-        bp.labs <- c(siamcat@label@n.lab, siamcat@label@p.lab)
-    }
-    
-    if (verbose > 2) 
-        cat("+++ setting up color scheme\n")
-    len.diff <- abs(case.count - ctrl.count)
-    hmap <- data.frame()
-    hmapcolors <- colorRampPalette(brewer.pal(10, "RdYlGn"))
-    color.scheme <- rev(colorRampPalette(brewer.pal(brewer.pal.info["BrBG", "maxcolors"], "BrBG"))(100))
-    
-    for (m in 1:ncol(siamcat@phyloseq@sam_data)) {
-        mname <- gsub("[_.-]", " ", colnames(siamcat@phyloseq@sam_data)[m])
-        mname <- paste(toupper(substring(mname, 1, 1)), substring(mname, 2), sep = "")
-        if (verbose > 1) 
-            cat("+++ checking", mname, "as a potential confounder\n")
-        
-        mvar <- as.numeric(unlist(siamcat@phyloseq@sam_data[, m]))
-        u.val <- unique(mvar)
-        u.val <- u.val[!is.na(u.val)]
-        colors <- brewer.pal(5, "Spectral")
-        histcolors <- brewer.pal(9, "YlGnBu")
-        if (length(u.val) == 1) {
-            if (verbose > 1) {
-                cat("+++  skipped because all subjects have the same value\n")
-            }
-        } else if (length(u.val) <= 5) {
-            if (verbose > 1) 
-                cat("++++ discreet variable, using a bar plot\n")
-            
-            ct <- matrix(NA, nrow = 2, ncol = length(u.val))
-            nms <- c()
-            for (i in 1:length(u.val)) {
-                ct[1, i] = sum(mvar[siamcat@label@n.idx] == u.val[i], na.rm = TRUE)  # ctr
-                ct[2, i] = sum(mvar[siamcat@label@p.idx] == u.val[i], na.rm = TRUE)  # cases
-                nms <- c(nms, paste(mname, u.val[i]))
-            }
-            freq <- t(ct)
-            temp <- freq
-            rownames(temp) <- nms
-            hmap <- rbind(hmap, temp)
-            for (i in 1:dim(freq)[2]) {
-                freq[, i] <- freq[, i]/sum(freq[, i])
-            }
-            
-            if (verbose > 2) 
-                cat("++++ plotting barplot\n")
-            # packages required for grid + base
-            layout(matrix(c(1, 1, 2)))
-            # barplot
-            par(mar = c(4.1, 9.1, 4.1, 9.1))
-            vps <- baseViewports()
-            pushViewport(vps$figure)
-            vp1 <- plotViewport()
-            bar.plot <- barplot(freq, ylim = c(0, 1), main = mname, names.arg = c(siamcat@label@n.lab, siamcat@label@p.lab), 
-                col = colors)
-            legend(2.5, 1, legend = u.val, xpd = NA, lwd = 2, col = colors, inset = 0.5, bg = "grey96", cex = 0.8)
-            p.val <- fisher.test(ct)$p.value
-            mtext(paste("Fisher test p-value:", format(p.val, digits = 4)), cex = 0.6, side = 1, line = 2)
-            popViewport()
-            
-            if (verbose > 2) 
-                cat("++++ drawing contingency table\n")
-            # contingency table
-            plot.new()
-            vps <- baseViewports()
-            pushViewport(vps$figure)
-            niceLabel <- rep(siamcat@label@p.lab, length(siamcat@label@label))
-            names(niceLabel) <- names(siamcat@label@label)
-            niceLabel[siamcat@label@n.idx] <- siamcat@label@n.lab
-            vp1 <- plotViewport()
-            t <- addmargins(table(mvar, niceLabel, dnn = c(mname, "Label")))
-            grid.table(t, theme = ttheme_minimal())
-            popViewport()
-            par(mfrow = c(1, 1), bty = "o")
-        } else {
-            if (verbose > 1) 
-                cat("++++ continuous variable, using a Q-Q plot\n")
-            # discretize continuous variable; split at median for now
-            dct <- matrix(NA, nrow = 2, ncol = 2)
-            dct[1, ] <- c(sum(mvar[siamcat@label@n.idx] <= median(mvar, na.rm = TRUE), na.rm = TRUE), sum(mvar[siamcat@label@p.idx] <= 
-                median(mvar, na.rm = TRUE), na.rm = TRUE))
-            dct[2, ] <- c(sum(mvar[siamcat@label@n.idx] > median(mvar, na.rm = TRUE), na.rm = TRUE), sum(mvar[siamcat@label@p.idx] > 
-                median(mvar, na.rm = TRUE), na.rm = TRUE))
-            rownames(dct) <- c(paste(mname, "<= med"), paste(mname, "> med"))
-            hmap <- rbind(hmap, dct)
-            layout(rbind(c(1, 2), c(3, 4)))
-            
-            if (verbose > 2) 
-                cat("++++ panel 1/4: Q-Q plot\n")
-            par(mar = c(4.5, 4.5, 2.5, 1.5), mgp = c(2.5, 1, 0))
-            ax.int <- c(min(mvar, na.rm = TRUE), max(mvar, na.rm = TRUE))
-            qqplot(mvar[siamcat@label@n.idx], mvar[siamcat@label@p.idx], xlim = ax.int, ylim = ax.int, pch = 16, cex = 0.6, 
-                xlab = siamcat@label@n.lab, ylab = siamcat@label@p.lab, main = paste("Q-Q plot for", mname))
-            abline(0, 1, lty = 3)
-            p.val <- wilcox.test(mvar[siamcat@label@n.idx], mvar[siamcat@label@p.idx], exact = FALSE)$p.value
-            text(ax.int[1] + 0.9 * (ax.int[2] - ax.int[1]), ax.int[1] + 0.1 * (ax.int[2] - ax.int[1]), cex = 0.8, paste("MWW test p-value:", 
-                format(p.val, digits = 4)), pos = 2)
-            
-            if (verbose > 2) 
-                cat("++++ panel 2/4: X histogram\n")
-            par(mar = c(4, 2.5, 3.5, 1.5))
-            hist(mvar[siamcat@label@n.idx], main = siamcat@label@n.lab, xlab = mname, col = histcolors, breaks = seq(min(mvar, 
-                na.rm = TRUE), max(mvar, na.rm = TRUE), length.out = 10))
-            mtext(paste("N =", length(mvar[siamcat@label@n.idx])), cex = 0.6, side = 3, adj = 1, line = 1)
-            
-            if (verbose > 2) 
-                cat("++++ panel 3/4: X boxplot\n")
-            par(mar = c(2.5, 4.5, 2.5, 1.5))
-            # combine <- list(mvar[siamcat@label@n.idx], mvar[siamcat@label@p.idx])
-            combine <- data.frame(mvar[lgr], c(mvar[smlr], rep(NA, len.diff)))
-            
-            
-            boxplot(combine[, 1], na.omit(combine[, 2]), use.cols = TRUE, names = bp.labs, ylab = mname, main = paste("Boxplot for", 
-                mname), col = histcolors)
-            stripchart(combine, vertical = TRUE, add = TRUE, method = "jitter", pch = 20)
-            
-            if (verbose > 2) 
-                cat("++++ panel 4/4: Y histogram\n")
-            par(mar = c(4.5, 2.5, 3.5, 1.5))
-            hist(mvar[siamcat@label@p.idx], main = siamcat@label@p.lab, xlab = mname, col = histcolors, breaks = seq(min(mvar, 
-                na.rm = TRUE), max(mvar, na.rm = TRUE), length.out = 10))
-            mtext(paste("N =", length(mvar[siamcat@label@p.idx])), cex = 0.6, side = 3, adj = 1, line = 1)
-            par(mfrow = c(1, 1))
-        }
-    }
-    
-    # ## HEATMAP / SPECTRAL PLOT... TBD if(0){ # transform heatmap values colnames(hmap) <- c(siamcat@label@n.lab,
-    # siamcat@label@p.lab) hmap.ratios <- as.matrix(log(hmap[,2]/hmap[,1])) -
-    # log(sum(siamcat@label@p.idx)/sum(siamcat@label@p.idx)) rownames(hmap.ratios) <- as.matrix(rownames(hmap)) # plot
-    # as labeled barplot...  par(mar=c(20, 5, 10, 5)) grad.len <- 1000 barplot(as.matrix(rep(1,grad.len)), col =
-    # viridisLite::viridis(grad.len), horiz=TRUE, border=0, ylab='', axes=FALSE) # make sure to add this to the
-    # Description file once it is needed bp.bound <- max(abs(range(hmap.ratios[is.finite(hmap.ratios)]))) bp.ticks <-
-    # seq(-round(bp.bound), round(bp.bound), length.out=7) bp.label <- paste('Relative ratios for metadata,',
-    # siamcat@label@p.lab,':',siamcat@label@n.lab) axis(1, at=seq(0,grad.len,length.out=7), labels=bp.ticks,
-    # cex.axis=0.7) # draw lines to represent each metadata category for (val in hmap.ratios) {
-    # abline(v=(val*grad.len/6) + (grad.len/2)) } } tmp <- dev.off()
-    e.time <- proc.time()[3]
-    if (verbose > 1) {
-        cat("+ finished check.confounders in", e.time - s.time, "s\n")
-    }
-    if (verbose == 1) {
-        cat("Checking metadata for confounders finished, results plotted to:", fn.plot, "\n")
-    }
-=======
       if(verbose>1) cat('++++ continuous variable, using a Q-Q plot\n')
       # discretize continuous variable; split at median for now
       dct <- matrix(NA, nrow = 2, ncol = 2)
@@ -263,5 +118,4 @@
     cat("Checking metadata for confounders finished, results plotted to:",
       fn.plot,"\n")
   }
->>>>>>> 189e344b
 }