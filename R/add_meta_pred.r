--- conflicted
+++ resolved
@@ -21,19 +21,7 @@
 #' @export
 #' @return an object of class \link{siamcat} with metadata added to the features
 #' @examples
-<<<<<<< HEAD
 #'  data(siamcat_example)
-=======
-#'  \dontshow{
-#'    fn.in.feat  <- system.file("extdata", "feat_crc_study-pop-I_N141_tax_profile_mocat_bn_specI_clusters.tsv", package = "SIAMCAT")
-#'    fn.in.label <- system.file("extdata", "label_crc_study-pop-I_N141_tax_profile_mocat_bn_specI_clusters.tsv", package = "SIAMCAT")
-#'    fn.in.meta  <- system.file("extdata", "num_metadata_crc_study-pop-I_N141_tax_profile_mocat_bn_specI_clusters.tsv", package = "SIAMCAT")
-#'    feat  <- read.features(fn.in.feat)
-#'    label <- read.labels(fn.in.label)
-#'    meta  <- read.meta(fn.in.meta)
-#'    siamcat <- siamcat(feat, label, meta)
-#'  }
->>>>>>> 4df229c9
 #'  # Add the Age of the patients as potential predictor
 #'  siamcat.age.added <- add.meta.pred(siamcat, pred.names=c('age'))
 #'
